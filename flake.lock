--- conflicted
+++ resolved
@@ -9,19 +9,11 @@
         ]
       },
       "locked": {
-<<<<<<< HEAD
-        "lastModified": 1659394552,
-        "narHash": "sha256-wf5jVtj/RZ0awr34Jeyl1dbpKWqszsTXbJFehboEm4w=",
-        "owner": "ipetkov",
-        "repo": "crane",
-        "rev": "57448afcec5880a7d770857b4de4cfbe90808d8e",
-=======
         "lastModified": 1660447363,
         "narHash": "sha256-Y1OtGWEb0bgFlp9YULaiYcgfEoHVIz1NuXwzlFZ/0HE=",
         "owner": "ipetkov",
         "repo": "crane",
         "rev": "5548a68f5d4d60a2315ab1232e6fba5528e71dc8",
->>>>>>> 6e84a534
         "type": "github"
       },
       "original": {
